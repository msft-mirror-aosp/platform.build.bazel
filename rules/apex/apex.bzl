"""
Copyright (C) 2021 The Android Open Source Project

Licensed under the Apache License, Version 2.0 (the "License");
you may not use this file except in compliance with the License.
You may obtain a copy of the License at

    http://www.apache.org/licenses/LICENSE-2.0

Unless required by applicable law or agreed to in writing, software
distributed under the License is distributed on an "AS IS" BASIS,
WITHOUT WARRANTIES OR CONDITIONS OF ANY KIND, either express or implied.
See the License for the specific language governing permissions and
limitations under the License.
"""

load(":apex_key.bzl", "ApexKeyInfo")
load("//build/bazel/platforms:platform_utils.bzl", "platforms")
load("//build/bazel/rules:prebuilt_file.bzl", "PrebuiltFileInfo")
load("//build/bazel/rules:sh_binary.bzl", "ShBinaryInfo")
load("//build/bazel/rules/cc:stripped_cc_common.bzl", "StrippedCcBinaryInfo")
load("//build/bazel/rules/android:android_app_certificate.bzl", "AndroidAppCertificateInfo", "android_app_certificate_with_default_cert")
load("//build/bazel/rules/apex:transition.bzl", "apex_transition", "shared_lib_transition_32", "shared_lib_transition_64")
load("//build/bazel/platforms:transitions.bzl", "default_android_transition")
load("//build/bazel/rules/apex:cc.bzl", "ApexCcInfo", "apex_cc_aspect")
load("@bazel_skylib//rules:common_settings.bzl", "BuildSettingInfo")
load("@bazel_skylib//lib:dicts.bzl", "dicts")
load("@bazel_skylib//lib:paths.bzl", "paths")
load("@soong_injection//apex_toolchain:constants.bzl", "default_manifest_version")

ApexInfo = provider(
    "ApexInfo exports metadata about this apex.",
    fields = {
        "provides_native_libs": "Labels of native shared libs that this apex provides.",
        "requires_native_libs": "Labels of native shared libs that this apex requires.",
        "unsigned_output": "Unsigned .apex file.",
        "signed_output": "Signed .apex file.",
        "bundle_key_info": "APEX bundle signing public/private key pair (the value of the key: attribute).",
        "container_key_info": "Info of the container key provided as AndroidAppCertificateInfo.",
        "package_name": "APEX package name.",
<<<<<<< HEAD
=======
        "backing_libs": "File containing libraries used by the APEX.",
        "symbols_used_by_apex": "Symbol list used by this APEX.",
>>>>>>> d8f59dd5
    },
)

def _create_file_mapping(ctx):
    """Create a file mapping for the APEX filesystem image.

    This returns a Dict[File, str] where the dictionary keys
    are paths in the apex staging dir / filesystem image, and
    the values are the files that should be installed there.
    """

    # Dictionary mapping from paths in the apex to the files to be put there
    file_mapping = {}
    requires = {}
    provides = {}

    def add_file_mapping(installed_path, bazel_file):
        if installed_path in file_mapping and file_mapping[installed_path] != bazel_file:
            # TODO: we should figure this out and make it a failure
            print("Warning: %s in this apex is already installed to %s, overwriting it with %s" %
                  (file_mapping[installed_path].path, installed_path, bazel_file.path))
        file_mapping[installed_path] = bazel_file

    def _add_lib_files(directory, libs):
        for dep in libs:
            apex_cc_info = dep[ApexCcInfo]
            for lib in apex_cc_info.requires_native_libs.to_list():
                requires[lib] = True
            for lib in apex_cc_info.provides_native_libs.to_list():
                provides[lib] = True
            for lib_file in apex_cc_info.transitive_shared_libs.to_list():
                add_file_mapping(paths.join(directory, lib_file.basename), lib_file)

    # Ensure the split attribute dicts are non-empty
    native_shared_libs_32 = dicts.add({"x86": [], "arm": []}, ctx.split_attr.native_shared_libs_32)
    native_shared_libs_64 = dicts.add({"x86_64": [], "arm64": []}, ctx.split_attr.native_shared_libs_64)

    if platforms.is_target_x86(ctx.attr._platform_utils):
        _add_lib_files("lib", native_shared_libs_32["x86"])
    elif platforms.is_target_x86_64(ctx.attr._platform_utils):
        _add_lib_files("lib", native_shared_libs_32["x86"])
        _add_lib_files("lib64", native_shared_libs_64["x86_64"])
    elif platforms.is_target_arm(ctx.attr._platform_utils):
        _add_lib_files("lib", native_shared_libs_32["arm"])
    elif platforms.is_target_arm64(ctx.attr._platform_utils):
        _add_lib_files("lib", native_shared_libs_32["arm"])
        _add_lib_files("lib64", native_shared_libs_64["arm64"])

    # Handle prebuilts
    for dep in ctx.attr.prebuilts:
        prebuilt_file_info = dep[PrebuiltFileInfo]
        if prebuilt_file_info.filename:
            filename = prebuilt_file_info.filename
        else:
            filename = dep.label.name
        add_file_mapping(paths.join(prebuilt_file_info.dir, filename), prebuilt_file_info.src)

    # Handle binaries
    for dep in ctx.attr.binaries:
        if ShBinaryInfo in dep:
            # sh_binary requires special handling on directory/filename construction.
            sh_binary_info = dep[ShBinaryInfo]
            if sh_binary_info:
                directory = "bin"
                if sh_binary_info.sub_dir:
                    directory = paths.join("bin", sh_binary_info.sub_dir)

                filename = dep.label.name
                if sh_binary_info.filename:
                    filename = sh_binary_info.filename

                add_file_mapping(paths.join(directory, filename), dep[DefaultInfo].files_to_run.executable)
        elif ApexCcInfo in dep:
            # cc_binary just takes the final executable from the runfiles.
            add_file_mapping(paths.join("bin", dep.label.name), dep[DefaultInfo].files_to_run.executable)

            if platforms.get_target_bitness(ctx.attr._platform_utils) == 64:
                _add_lib_files("lib64", [dep])
            else:
                _add_lib_files("lib", [dep])

    return file_mapping, requires.keys(), provides.keys()

def _add_so(label):
    return label.name + ".so"

def _add_apex_manifest_information(
        ctx,
        apex_toolchain,
        requires_native_libs,
        provides_native_libs):
    apex_manifest_json = ctx.file.manifest
    apex_manifest_full_json = ctx.actions.declare_file(ctx.attr.name + "_apex_manifest_full.json")

    args = ctx.actions.args()
    args.add(apex_manifest_json)
    args.add_all(["-a", "requireNativeLibs"])
    args.add_all(requires_native_libs, map_each = _add_so)  # e.g. turn "//foo/bar:baz" to "baz.so"
    args.add_all(["-a", "provideNativeLibs"])
    args.add_all(provides_native_libs, map_each = _add_so)

    args.add_all(["-se", "version", "0", default_manifest_version])

    # TODO: support other optional flags like -v name and -a jniLibs
    args.add_all(["-o", apex_manifest_full_json])

    ctx.actions.run(
        inputs = [apex_manifest_json],
        outputs = [apex_manifest_full_json],
        executable = apex_toolchain.jsonmodify[DefaultInfo].files_to_run,
        arguments = [args],
        mnemonic = "ApexManifestModify",
    )

    return apex_manifest_full_json

# conv_apex_manifest - Convert the JSON APEX manifest to protobuf, which is needed by apexer.
def _convert_apex_manifest_json_to_pb(ctx, apex_toolchain, apex_manifest_json):
    apex_manifest_pb = ctx.actions.declare_file(ctx.attr.name + "_apex_manifest.pb")

    ctx.actions.run(
        outputs = [apex_manifest_pb],
        inputs = [apex_manifest_json],
        executable = apex_toolchain.conv_apex_manifest[DefaultInfo].files_to_run,
        arguments = [
            "proto",
            apex_manifest_json.path,
            "-o",
            apex_manifest_pb.path,
        ],
        mnemonic = "ConvApexManifest",
    )

    return apex_manifest_pb

# TODO(b/236683936): Add support for custom canned_fs_config concatenation.
def _generate_canned_fs_config(ctx, filepaths):
    """Generate filesystem config.

    This encodes the filemode, uid, and gid of each file in the APEX,
    including apex_manifest.json and apex_manifest.pb.
    NOTE: every file must have an entry.
    """

    # Ensure all paths don't start with / and are normalized
    filepaths = [paths.normalize(f).lstrip("/") for f in filepaths]
    filepaths = [f for f in filepaths if f]

    # First, collect a set of all the directories in the apex
    apex_subdirs_set = {}
    for f in filepaths:
        d = paths.dirname(f)
        if d != "":  # The root dir is handled manually below
            # Make sure all the parent dirs of the current subdir are in the set, too
            dirs = d.split("/")
            for i in range(1, len(dirs) + 1):
                apex_subdirs_set["/".join(dirs[:i])] = True

    # The order of entries is significant. Later entries are preferred over
    # earlier entries. Keep this consistent with Soong.
    config_lines = []
    config_lines += ["/ 1000 1000 0755"]
    config_lines += ["/apex_manifest.json 1000 1000 0644"]
    config_lines += ["/apex_manifest.pb 1000 1000 0644"]

    filepaths = sorted(filepaths)

    # Readonly if not executable.
    config_lines += ["/" + f + " 1000 1000 0644" for f in filepaths if not f.startswith("bin/")]

    # Mark all binaries as executable.
    config_lines += ["/" + f + " 0 2000 0755" for f in filepaths if f.startswith("bin/")]

    # All directories have the same permission.
    config_lines += ["/" + d + " 0 2000 0755" for d in sorted(apex_subdirs_set.keys())]

    file = ctx.actions.declare_file(ctx.attr.name + "_canned_fs_config.txt")
    ctx.actions.write(file, "\n".join(config_lines) + "\n")

    return file

# Append an entry for apex_manifest.pb to the file_contexts file for this APEX,
# which is either from /system/sepolicy/apex/<apexname>-file_contexts (set in
# the apex macro) or custom file_contexts attribute value of this APEX. This
# ensures that the manifest file is correctly labeled as system_file.
def _generate_file_contexts(ctx):
    file_contexts = ctx.actions.declare_file(ctx.attr.name + "-file_contexts")

    ctx.actions.run_shell(
        inputs = [ctx.file.file_contexts],
        outputs = [file_contexts],
        mnemonic = "GenerateApexFileContexts",
        command = "cat {i} > {o} && echo >> {o} && echo /apex_manifest\\\\.pb u:object_r:system_file:s0 >> {o} && echo / u:object_r:system_file:s0 >> {o}"
            .format(i = ctx.file.file_contexts.path, o = file_contexts.path),
    )

    return file_contexts

# TODO(b/255592586): This can be reused by Java rules later.
def _mark_manifest_as_test_only(ctx, apex_toolchain):
    if ctx.file.android_manifest == None:
        return None

    args = ctx.actions.args()
    args.add("--test-only")

    android_manifest = ctx.file.android_manifest
    dir_name = android_manifest.dirname
    base_name = android_manifest.basename
    android_manifest_fixed = ctx.actions.declare_file(paths.join(dir_name, "manifest_fixer", base_name))

    args.add(android_manifest)
    args.add(android_manifest_fixed)

    ctx.actions.run(
        inputs = [android_manifest],
        outputs = [android_manifest_fixed],
        executable = apex_toolchain.manifest_fixer[DefaultInfo].files_to_run,
        arguments = [args],
        mnemonic = "MarkAndroidManifestTestOnly",
    )

    return android_manifest_fixed

# apexer - generate the APEX file.
def _run_apexer(ctx, apex_toolchain):
    # Inputs
    apex_key_info = ctx.attr.key[ApexKeyInfo]
    privkey = apex_key_info.private_key
    pubkey = apex_key_info.public_key
    android_jar = apex_toolchain.android_jar

    file_mapping, requires_native_libs, provides_native_libs = _create_file_mapping(ctx)
    canned_fs_config = _generate_canned_fs_config(ctx, file_mapping.keys())
    file_contexts = _generate_file_contexts(ctx)
    full_apex_manifest_json = _add_apex_manifest_information(ctx, apex_toolchain, requires_native_libs, provides_native_libs)
    apex_manifest_pb = _convert_apex_manifest_json_to_pb(ctx, apex_toolchain, full_apex_manifest_json)

    file_mapping_file = ctx.actions.declare_file(ctx.attr.name + "_apex_file_mapping.json")
    ctx.actions.write(file_mapping_file, json.encode({k: v.path for k, v in file_mapping.items()}))

    # Outputs
    apex_output_file = ctx.actions.declare_file(ctx.attr.name + ".apex.unsigned")

    apexer_files = apex_toolchain.apexer[DefaultInfo].files_to_run

    # Arguments
    args = ctx.actions.args()
    args.add(file_mapping_file.path)

    # NOTE: When used as inputs to another sandboxed action, this directory
    # artifact's inner files will be made up of symlinks. Ensure that the
    # aforementioned action handles symlinks correctly (e.g. following
    # symlinks).
    staging_dir = ctx.actions.declare_directory(ctx.attr.name + "_staging_dir")
    args.add(staging_dir.path)

    # start of apexer cmd
    args.add(apexer_files.executable.path)
    if ctx.attr._apexer_verbose[BuildSettingInfo].value:
        args.add("--verbose")
    args.add("--force")
    args.add("--include_build_info")
    args.add_all(["--canned_fs_config", canned_fs_config.path])
    args.add_all(["--manifest", apex_manifest_pb.path])
    args.add_all(["--file_contexts", file_contexts.path])
    args.add_all(["--key", privkey.path])
    args.add_all(["--pubkey", pubkey.path])
    args.add_all(["--payload_type", "image"])
    args.add_all(["--target_sdk_version", "10000"])
    args.add_all(["--payload_fs_type", "ext4"])

    # Override the package name, if it's expicitly specified
    if ctx.attr.package_name:
        args.add_all(["--override_apk_package_name", ctx.attr.package_name])

    if ctx.attr.logging_parent:
        args.add_all(["--logging_parent", ctx.attr.logging_parent])

    # TODO(b/215339575): This is a super rudimentary way to convert "current" to a numerical number.
    # Generalize this to API level handling logic in a separate Starlark utility, preferably using
    # API level maps dumped from api_levels.go
    min_sdk_version = ctx.attr.min_sdk_version
    if min_sdk_version == "current":
        min_sdk_version = "10000"
    args.add_all(["--min_sdk_version", min_sdk_version])

    # apexer needs the list of directories containing all auxilliary tools invoked during
    # the creation of an apex
    avbtool_files = apex_toolchain.avbtool[DefaultInfo].files_to_run
    e2fsdroid_files = apex_toolchain.e2fsdroid[DefaultInfo].files_to_run
    mke2fs_files = apex_toolchain.mke2fs[DefaultInfo].files_to_run
    resize2fs_files = apex_toolchain.resize2fs[DefaultInfo].files_to_run
    sefcontext_compile_files = apex_toolchain.sefcontext_compile[DefaultInfo].files_to_run
    apexer_tool_paths = [
        apex_toolchain.aapt2.dirname,
        apexer_files.executable.dirname,
        avbtool_files.executable.dirname,
        e2fsdroid_files.executable.dirname,
        mke2fs_files.executable.dirname,
        resize2fs_files.executable.dirname,
        sefcontext_compile_files.executable.dirname,
    ]

    args.add_all(["--apexer_tool_path", ":".join(apexer_tool_paths)])

    android_manifest = ctx.file.android_manifest
    if android_manifest != None:
        if ctx.attr.testonly:
            android_manifest = _mark_manifest_as_test_only(ctx, apex_toolchain)
        args.add_all(["--android_manifest", android_manifest.path])
    elif ctx.attr.testonly:
        args.add("--test_only")

    args.add(staging_dir.path)
    args.add(apex_output_file)

    inputs = [
        file_mapping_file,
        canned_fs_config,
        apex_manifest_pb,
        file_contexts,
        privkey,
        pubkey,
        android_jar,
    ] + file_mapping.values()

    if android_manifest != None:
        inputs.append(android_manifest)

    tools = [
        apexer_files,
        avbtool_files,
        e2fsdroid_files,
        mke2fs_files,
        resize2fs_files,
        sefcontext_compile_files,
        apex_toolchain.aapt2,
    ]

    ctx.actions.run(
        inputs = inputs,
        tools = tools,
        outputs = [apex_output_file, staging_dir],
        executable = ctx.executable._staging_dir_builder,
        arguments = [args],
        mnemonic = "Apexer",
    )

<<<<<<< HEAD
    return (
        apex_output_file,
        requires_native_libs,
        provides_native_libs,
=======
    return struct(
        unsigned_apex = apex_output_file,
        requires_native_libs = requires_native_libs,
        provides_native_libs = provides_native_libs,
        backing_libs = _generate_apex_backing_file(ctx, backing_libs),
        symbols_used_by_apex = _generate_symbols_used_by_apex(ctx, apex_toolchain, staging_dir),
>>>>>>> d8f59dd5
    )

# Sign a file with signapk.
def _run_signapk(ctx, unsigned_file, signed_file, private_key, public_key, mnemonic):
    # Arguments
    args = ctx.actions.args()
    args.add_all(["-a", 4096])
    args.add_all(["--align-file-size"])
    args.add_all([public_key, private_key])
    args.add_all([unsigned_file, signed_file])

    ctx.actions.run(
        inputs = [
            unsigned_file,
            private_key,
            public_key,
            ctx.executable._signapk,
        ],
        outputs = [signed_file],
        executable = ctx.executable._signapk,
        arguments = [args],
        mnemonic = mnemonic,
    )

    return signed_file

# Compress a file with apex_compression_tool.
def _run_apex_compression_tool(ctx, apex_toolchain, input_file, output_file_name):
    avbtool_files = apex_toolchain.avbtool[DefaultInfo].files_to_run
    apex_compression_tool_files = apex_toolchain.apex_compression_tool[DefaultInfo].files_to_run

    # Outputs
    compressed_file = ctx.actions.declare_file(output_file_name)

    # Arguments
    args = ctx.actions.args()
    args.add_all(["compress"])
    tool_dirs = [apex_toolchain.soong_zip.dirname, avbtool_files.executable.dirname]
    args.add_all(["--apex_compression_tool", ":".join(tool_dirs)])
    args.add_all(["--input", input_file])
    args.add_all(["--output", compressed_file])

    ctx.actions.run(
        inputs = [input_file],
        tools = [
            avbtool_files,
            apex_compression_tool_files,
            apex_toolchain.soong_zip,
        ],
        outputs = [compressed_file],
        executable = apex_compression_tool_files,
        arguments = [args],
        mnemonic = "BazelApexCompressing",
    )
    return compressed_file

# Generate <module>_using.txt, which contains a list of versioned NDK symbols
# dynamically linked to by this APEX's contents. This is used for coverage
# checks.
def _generate_symbols_used_by_apex(ctx, apex_toolchain, staging_dir):
    symbols_used_by_apex = ctx.actions.declare_file(ctx.attr.name + "_using.txt")
    ctx.actions.run(
        outputs = [symbols_used_by_apex],
        inputs = [staging_dir],
        tools = [
            apex_toolchain.readelf.files_to_run,
            apex_toolchain.gen_ndk_usedby_apex.files_to_run,
        ],
        executable = apex_toolchain.gen_ndk_usedby_apex.files_to_run,
        arguments = [
            staging_dir.path,
            apex_toolchain.readelf.files_to_run.executable.path,
            symbols_used_by_apex.path,
        ],
        progress_message = "Generating dynamic NDK symbol list used by the %s apex" % ctx.attr.name,
        mnemonic = "ApexUsingNDKSymbolsForCoverage",
    )
    return symbols_used_by_apex

# See the APEX section in the README on how to use this rule.
def _apex_rule_impl(ctx):
    apex_toolchain = ctx.toolchains["//build/bazel/rules/apex:apex_toolchain_type"].toolchain_info

<<<<<<< HEAD
    unsigned_apex, requires_native_libs, provides_native_libs = _run_apexer(ctx, apex_toolchain)
=======
    apexer_outputs = _run_apexer(ctx, apex_toolchain)
    unsigned_apex = apexer_outputs.unsigned_apex
>>>>>>> d8f59dd5

    apex_cert_info = ctx.attr.certificate[AndroidAppCertificateInfo]
    private_key = apex_cert_info.pk8
    public_key = apex_cert_info.pem
    signed_apex = ctx.outputs.apex_output

    _run_signapk(ctx, unsigned_apex, signed_apex, private_key, public_key, "BazelApexSigning")

    if ctx.attr.compressible:
        compressed_apex_output_file = _run_apex_compression_tool(ctx, apex_toolchain, signed_apex, ctx.attr.name + ".capex.unsigned")
        signed_capex = ctx.outputs.capex_output
        _run_signapk(ctx, compressed_apex_output_file, signed_capex, private_key, public_key, "BazelCompressedApexSigning")

    apex_key_info = ctx.attr.key[ApexKeyInfo]

    return [
        DefaultInfo(files = depset([signed_apex])),
        ApexInfo(
            signed_output = signed_apex,
            unsigned_output = unsigned_apex,
            requires_native_libs = apexer_outputs.requires_native_libs,
            provides_native_libs = apexer_outputs.provides_native_libs,
            bundle_key_info = apex_key_info,
            container_key_info = apex_cert_info,
            package_name = ctx.attr.package_name,
<<<<<<< HEAD
=======
            backing_libs = apexer_outputs.backing_libs,
            symbols_used_by_apex = apexer_outputs.symbols_used_by_apex,
        ),
        OutputGroupInfo(
            coverage_files = [apexer_outputs.symbols_used_by_apex],
>>>>>>> d8f59dd5
        ),
    ]

_apex = rule(
    implementation = _apex_rule_impl,
    cfg = default_android_transition,
    attrs = {
        "manifest": attr.label(allow_single_file = [".json"]),
        "android_manifest": attr.label(allow_single_file = [".xml"]),
        "package_name": attr.string(),
        "logging_parent": attr.string(),
        "file_contexts": attr.label(allow_single_file = True, mandatory = True),
        "key": attr.label(providers = [ApexKeyInfo], mandatory = True),
        "certificate": attr.label(
            providers = [AndroidAppCertificateInfo],
            mandatory = True,
        ),
        "min_sdk_version": attr.string(default = "current"),
        "updatable": attr.bool(default = True),
        "installable": attr.bool(default = True),
        "compressible": attr.bool(default = False),
        "native_shared_libs_32": attr.label_list(
            providers = [ApexCcInfo],
            aspects = [apex_cc_aspect],
            cfg = shared_lib_transition_32,
            doc = "The libs compiled for 32-bit",
        ),
        "native_shared_libs_64": attr.label_list(
            providers = [ApexCcInfo],
            aspects = [apex_cc_aspect],
            cfg = shared_lib_transition_64,
            doc = "The libs compiled for 64-bit",
        ),
        "binaries": attr.label_list(
            providers = [
                # The dependency must produce _all_ of the providers in _one_ of these lists.
                [ShBinaryInfo],  # sh_binary
                [StrippedCcBinaryInfo, CcInfo, ApexCcInfo],  # cc_binary (stripped)
            ],
            cfg = apex_transition,
            aspects = [apex_cc_aspect],
        ),
        "prebuilts": attr.label_list(providers = [PrebuiltFileInfo], cfg = apex_transition),
        "apex_output": attr.output(doc = "signed .apex output"),
        "capex_output": attr.output(doc = "signed .capex output"),

        # Required to use apex_transition. This is an acknowledgement to the risks of memory bloat when using transitions.
        "_allowlist_function_transition": attr.label(default = "@bazel_tools//tools/allowlists/function_transition_allowlist"),
        "_staging_dir_builder": attr.label(
            cfg = "exec",
            doc = "The staging dir builder to avoid the problem where symlinks are created inside apex image.",
            executable = True,
            default = "//build/bazel/rules:staging_dir_builder",
        ),
        "_signapk": attr.label(
            cfg = "exec",
            doc = "The signapk tool.",
            executable = True,
            default = "//build/make/tools/signapk",
        ),
        "_platform_utils": attr.label(
            default = Label("//build/bazel/platforms:platform_utils"),
        ),
        "_apexer_verbose": attr.label(
            default = "//build/bazel/rules/apex:apexer_verbose",
            doc = "If enabled, make apexer log verbosely.",
        ),
    },
    toolchains = ["//build/bazel/rules/apex:apex_toolchain_type"],
    fragments = ["platform"],
)

def apex(
        name,
        manifest = "apex_manifest.json",
        android_manifest = None,
        file_contexts = None,
        key = None,
        certificate = None,
        certificate_name = None,
        min_sdk_version = None,
        updatable = True,
        installable = True,
        compressible = False,
        native_shared_libs_32 = [],
        native_shared_libs_64 = [],
        binaries = [],
        prebuilts = [],
        package_name = None,
        logging_parent = None,
        testonly = False,
        # TODO(b/255400736): tests are not fully supported yet.
        tests = [],
        **kwargs):
    "Bazel macro to correspond with the APEX bundle Soong module."

    # If file_contexts is not specified, then use the default from //system/sepolicy/apex.
    # https://cs.android.com/android/platform/superproject/+/master:build/soong/apex/builder.go;l=259-263;drc=b02043b84d86fe1007afef1ff012a2155172215c
    if file_contexts == None:
        file_contexts = "//system/sepolicy/apex:" + name + "-file_contexts"

    if testonly:
        compressible = False
    elif tests:
        fail("Apex with tests attribute needs to be testonly.")

    apex_output = name + ".apex"
    capex_output = None
    if compressible:
        capex_output = name + ".capex"

    if certificate and certificate_name:
        fail("Cannot use both certificate_name and certificate attributes together. Use only one of them.")
    app_cert_name = name + "_app_certificate"
    if certificate_name:
        # use the name key in the default cert dir
        android_app_certificate_with_default_cert(app_cert_name, certificate_name)
        certificate_label = ":" + app_cert_name
    elif certificate:
        certificate_label = certificate
    else:
        # use the default testkey
        android_app_certificate_with_default_cert(app_cert_name)
        certificate_label = ":" + app_cert_name

    _apex(
        name = name,
        manifest = manifest,
        android_manifest = android_manifest,
        file_contexts = file_contexts,
        key = key,
        certificate = certificate_label,
        min_sdk_version = min_sdk_version,
        updatable = updatable,
        installable = installable,
        compressible = compressible,
        native_shared_libs_32 = native_shared_libs_32,
        native_shared_libs_64 = native_shared_libs_64,
        binaries = binaries,
        prebuilts = prebuilts,
        package_name = package_name,
        logging_parent = logging_parent,

        # Enables predeclared output builds from command line directly, e.g.
        #
        # $ bazel build //path/to/module:com.android.module.apex
        # $ bazel build //path/to/module:com.android.module.capex
        apex_output = apex_output,
        capex_output = capex_output,
        testonly = testonly,
        **kwargs
    )<|MERGE_RESOLUTION|>--- conflicted
+++ resolved
@@ -38,11 +38,8 @@
         "bundle_key_info": "APEX bundle signing public/private key pair (the value of the key: attribute).",
         "container_key_info": "Info of the container key provided as AndroidAppCertificateInfo.",
         "package_name": "APEX package name.",
-<<<<<<< HEAD
-=======
         "backing_libs": "File containing libraries used by the APEX.",
         "symbols_used_by_apex": "Symbol list used by this APEX.",
->>>>>>> d8f59dd5
     },
 )
 
@@ -91,6 +88,11 @@
         _add_lib_files("lib", native_shared_libs_32["arm"])
         _add_lib_files("lib64", native_shared_libs_64["arm64"])
 
+    backing_libs = []
+    for lib in file_mapping.values():
+        backing_libs.append(lib.basename)
+    backing_libs = sorted(backing_libs)
+
     # Handle prebuilts
     for dep in ctx.attr.prebuilts:
         prebuilt_file_info = dep[PrebuiltFileInfo]
@@ -124,7 +126,7 @@
             else:
                 _add_lib_files("lib", [dep])
 
-    return file_mapping, requires.keys(), provides.keys()
+    return file_mapping, requires.keys(), provides.keys(), backing_libs
 
 def _add_so(label):
     return label.name + ".so"
@@ -267,6 +269,15 @@
 
     return android_manifest_fixed
 
+# Generate <APEX>_backing.txt file which lists all libraries used by the APEX.
+def _generate_apex_backing_file(ctx, backing_libs):
+    backing_file = ctx.actions.declare_file(ctx.attr.name + "_backing.txt")
+    ctx.actions.write(
+        output = backing_file,
+        content = " ".join(backing_libs),
+    )
+    return backing_file
+
 # apexer - generate the APEX file.
 def _run_apexer(ctx, apex_toolchain):
     # Inputs
@@ -275,7 +286,7 @@
     pubkey = apex_key_info.public_key
     android_jar = apex_toolchain.android_jar
 
-    file_mapping, requires_native_libs, provides_native_libs = _create_file_mapping(ctx)
+    file_mapping, requires_native_libs, provides_native_libs, backing_libs = _create_file_mapping(ctx)
     canned_fs_config = _generate_canned_fs_config(ctx, file_mapping.keys())
     file_contexts = _generate_file_contexts(ctx)
     full_apex_manifest_json = _add_apex_manifest_information(ctx, apex_toolchain, requires_native_libs, provides_native_libs)
@@ -392,19 +403,12 @@
         mnemonic = "Apexer",
     )
 
-<<<<<<< HEAD
-    return (
-        apex_output_file,
-        requires_native_libs,
-        provides_native_libs,
-=======
     return struct(
         unsigned_apex = apex_output_file,
         requires_native_libs = requires_native_libs,
         provides_native_libs = provides_native_libs,
         backing_libs = _generate_apex_backing_file(ctx, backing_libs),
         symbols_used_by_apex = _generate_symbols_used_by_apex(ctx, apex_toolchain, staging_dir),
->>>>>>> d8f59dd5
     )
 
 # Sign a file with signapk.
@@ -488,12 +492,8 @@
 def _apex_rule_impl(ctx):
     apex_toolchain = ctx.toolchains["//build/bazel/rules/apex:apex_toolchain_type"].toolchain_info
 
-<<<<<<< HEAD
-    unsigned_apex, requires_native_libs, provides_native_libs = _run_apexer(ctx, apex_toolchain)
-=======
     apexer_outputs = _run_apexer(ctx, apex_toolchain)
     unsigned_apex = apexer_outputs.unsigned_apex
->>>>>>> d8f59dd5
 
     apex_cert_info = ctx.attr.certificate[AndroidAppCertificateInfo]
     private_key = apex_cert_info.pk8
@@ -519,14 +519,11 @@
             bundle_key_info = apex_key_info,
             container_key_info = apex_cert_info,
             package_name = ctx.attr.package_name,
-<<<<<<< HEAD
-=======
             backing_libs = apexer_outputs.backing_libs,
             symbols_used_by_apex = apexer_outputs.symbols_used_by_apex,
         ),
         OutputGroupInfo(
             coverage_files = [apexer_outputs.symbols_used_by_apex],
->>>>>>> d8f59dd5
         ),
     ]
 
