--- conflicted
+++ resolved
@@ -117,20 +117,10 @@
 
     return _parse_api_level_from_version(codename)
 
-<<<<<<< HEAD
-# TODO(jingwen): refactor all callers to use an exported struct instead of individual functions
-is_preview = _is_preview
-api_final_or_future = _final_or_future
-default_app_target_sdk = _default_app_target_sdk
-parse_api_level_from_version = _parse_api_level_from_version
-api_levels_with_previews = _api_levels_with_previews
-api_levels_with_final_codenames = _api_levels_with_final_codenames
-=======
 api = struct(
     is_preview = _is_preview,
     final_or_future = _final_or_future,
     default_app_target_sdk = _default_app_target_sdk,
     parse_api_level_from_version = _parse_api_level_from_version,
     api_levels = _api_levels_with_previews,
-)
->>>>>>> 409b70b5
+)