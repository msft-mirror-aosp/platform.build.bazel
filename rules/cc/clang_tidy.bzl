--- conflicted
+++ resolved
@@ -110,8 +110,6 @@
     ]
     return tidy_flags + ["-extra-arg-before=" + f for f in extra_arg_flags]
 
-<<<<<<< HEAD
-=======
 def _add_quiet_if_not_global_tidy(tidy_flags):
     if not product_vars["ClangTidy"]:
         return tidy_flags + [
@@ -120,7 +118,6 @@
         ]
     return tidy_flags
 
->>>>>>> 0b828b3c
 def _clang_rewrite_tidy_checks(tidy_checks):
     # List of tidy checks that should be disabled globally. When the compiler is
     # updated, some checks enabled by this module may be disabled if they have
@@ -171,10 +168,7 @@
         headers):
     tidy_flags = _add_header_filter(ctx, tidy_flags)
     tidy_flags = _add_extra_arg_flags(tidy_flags)
-<<<<<<< HEAD
-=======
     tidy_flags = _add_quiet_if_not_global_tidy(tidy_flags)
->>>>>>> 0b828b3c
     tidy_checks = _add_global_tidy_checks(tidy_checks)
     tidy_checks_as_errors = _add_global_tidy_checks_as_errors(tidy_checks_as_errors)
 
