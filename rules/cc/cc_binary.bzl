--- conflicted
+++ resolved
@@ -63,10 +63,7 @@
         tidy = None,
         tidy_checks = None,
         tidy_checks_as_errors = None,
-<<<<<<< HEAD
-=======
         tidy_flags = None,
->>>>>>> 8aaef82c
         **kwargs):
     "Bazel macro to correspond with the cc_binary Soong module."
 
@@ -136,10 +133,7 @@
         tidy = tidy,
         tidy_checks = tidy_checks,
         tidy_checks_as_errors = tidy_checks_as_errors,
-<<<<<<< HEAD
-=======
         tidy_flags = tidy_flags,
->>>>>>> 8aaef82c
     )
 
     binary_dynamic_deps = add_lists_defaulting_to_none(
