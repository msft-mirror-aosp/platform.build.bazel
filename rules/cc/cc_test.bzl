--- conflicted
+++ resolved
@@ -47,10 +47,7 @@
         tidy = None,
         tidy_checks = None,
         tidy_checks_as_errors = None,
-<<<<<<< HEAD
-=======
         tidy_flags = None,
->>>>>>> 8aaef82c
         **kwargs):
     # NOTE: Keep this in sync with cc/test.go#linkerDeps
     if gtest:
@@ -70,9 +67,6 @@
         tidy = tidy,
         tidy_checks = tidy_checks,
         tidy_checks_as_errors = tidy_checks_as_errors,
-<<<<<<< HEAD
-=======
         tidy_flags = tidy_flags,
->>>>>>> 8aaef82c
         **kwargs
     )