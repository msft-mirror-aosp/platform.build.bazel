--- conflicted
+++ resolved
@@ -223,13 +223,9 @@
     )
 
 def _generate_tidy_actions(ctx):
-<<<<<<< HEAD
-    if not ctx.attr.tidy:
-=======
     with_tidy = ctx.attr._with_tidy[BuildSettingInfo].value
     allow_local_tidy_true = ctx.attr._allow_local_tidy_true[BuildSettingInfo].value
     if not with_tidy and not (allow_local_tidy_true and ctx.attr.tidy):
->>>>>>> c57db2d8
         return []
 
     disabled_srcs = [] + ctx.files.tidy_disabled_srcs
@@ -438,15 +434,12 @@
             executable = True,
             cfg = "exec",
         ),
-<<<<<<< HEAD
-=======
         "_with_tidy": attr.label(
             default = "//build/bazel/flags/cc/tidy:with_tidy",
         ),
         "_allow_local_tidy_true": attr.label(
             default = "//build/bazel/flags/cc/tidy:allow_local_tidy_true",
         ),
->>>>>>> c57db2d8
         "_with_tidy_flags": attr.label(
             default = "//build/bazel/flags/cc/tidy:with_tidy_flags",
         ),
