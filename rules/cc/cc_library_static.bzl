--- conflicted
+++ resolved
@@ -74,12 +74,8 @@
         tags = [],
         tidy = None,
         tidy_checks = None,
-<<<<<<< HEAD
-        tidy_checks_as_errors = None):
-=======
         tidy_checks_as_errors = None,
         tidy_flags = None):
->>>>>>> 8aaef82c
     "Bazel macro to correspond with the cc_library_static Soong module."
 
     exports_name = "%s_exports" % name
@@ -216,10 +212,7 @@
         copts_c = copts + conlyflags,
         hdrs = hdrs,
         includes = [locals_name, exports_name],
-<<<<<<< HEAD
-=======
         tidy_flags = tidy_flags,
->>>>>>> 8aaef82c
         tidy_checks = tidy_checks,
         tidy_checks_as_errors = tidy_checks_as_errors,
     )
@@ -332,10 +325,7 @@
             cpp_srcs,
             hdrs,
             "c++",
-<<<<<<< HEAD
-=======
             ctx.attr.tidy_flags,
->>>>>>> 8aaef82c
             ctx.attr.tidy_checks,
             ctx.attr.tidy_checks_as_errors,
         )
@@ -346,10 +336,7 @@
             c_srcs,
             hdrs,
             "c",
-<<<<<<< HEAD
-=======
             ctx.attr.tidy_flags,
->>>>>>> 8aaef82c
             ctx.attr.tidy_checks,
             ctx.attr.tidy_checks_as_errors,
         )
@@ -399,10 +386,7 @@
         "includes": attr.label_list(),
         "tidy_checks": attr.string_list(),
         "tidy_checks_as_errors": attr.string_list(),
-<<<<<<< HEAD
-=======
         "tidy_flags": attr.string_list(),
->>>>>>> 8aaef82c
         "_clang_tidy_sh": attr.label(
             default = Label("@//prebuilts/clang/host/linux-x86:clang-tidy.sh"),
             allow_single_file = True,
